--- conflicted
+++ resolved
@@ -33,11 +33,11 @@
 
 [compat]
 GraphRecipes = "0.5"
-<<<<<<< HEAD
+
 SpecialFunctions = "2"
-=======
+
 NaNMath = "1"
->>>>>>> 519371f9
+
 Symbolics = "5"
 TestItemRunner = "0.2"
 julia = "1.8"
