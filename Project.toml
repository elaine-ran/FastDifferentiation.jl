name = "FastSymbolicDifferentiation"
uuid = "eb9bf01b-bf85-4b60-bf87-ee5de06c00be"
authors = ["BrianGuenter"]
version = "0.1.0"

[deps]
ColorTypes = "3da002f7-5984-5a60-b8a6-cbb66c0b333f"
Colors = "5ae59095-9a9b-59fe-a467-6f913c188581"
DataStructures = "864edb3b-99cc-5e75-8d2d-829cb0a9cfe8"
DiffRules = "b552c78f-8df3-52c6-915a-8e097449b14b"
ElectronDisplay = "d872a56f-244b-5cc9-b574-2017b5b909a8"
FiniteDifferences = "26cc04aa-876d-5657-8c51-4c34ba976000"
GraphRecipes = "bd48cda9-67a9-57be-86fa-5b3c104eda73"
Graphs = "86223c79-3864-5bf0-83f7-82e725a168b6"
LinearAlgebra = "37e2e46d-f89d-539d-b4ee-838fcccc9c8e"
Logging = "56ddb016-857b-54e1-b83d-db4d58db5568"
Memoize = "c03570c3-d221-55d1-a50c-7939bbd78826"
NaNMath = "77ba4419-2d1f-58cd-9bb1-8ffee604a2e3"
Plots = "91a5bcdd-55d7-5caf-9e0b-520d859cae80"
Rotations = "6038ab10-8711-5258-84ad-4b1120ba62dc"
RuntimeGeneratedFunctions = "7e49a35a-f44a-4d26-94aa-eba1b4ca6b47"
SparseArrays = "2f01184e-e22b-5df5-ae63-d93ebab69eaf"
SpecialFunctions = "276daf66-3868-5448-9aa4-cd146d93841b"
StaticArrays = "90137ffa-7385-5640-81b9-e52037218182"
Statistics = "10745b16-79ce-11e8-11f9-7d13ad32a3b2"
SymbolicUtils = "d1185830-fcd6-423d-90d6-eec64667417b"
Symbolics = "0c5d862f-8b57-4792-8d23-62f2024744c7"
TermInterface = "8ea1fca8-c5ef-4a55-8b96-4e9afe9c9a3c"
TestItemRunner = "f8b46487-2199-4994-9208-9a1283c18c0a"
TestItems = "1c621080-faea-4a02-84b6-bbd5e436b8fe"
TimerOutputs = "a759f4b9-e2f1-59dc-863e-4aeb61b1ea8f"
UUIDs = "cf7118a7-6976-5b1a-9a39-7adc72f591a4"

[compat]

ColorTypes = "0.11"
Colors = "0.12"
FiniteDifferences = "0.12"
DataStructures = "0.18"
DiffRules = "1"
GraphRecipes = "0.5"
Memoize = "0.4"
Plots = "1"
Graphs = "1"
RuntimeGeneratedFunctions = "0.5"
SpecialFunctions = "2"
NaNMath = "1"
Symbolics = "5"
<<<<<<< HEAD
TermInterface = "0.3"
julia = "1.7"
=======
TestItems = "0.1"
TimerOutputs = "0.5"


TestItemRunner = "0.2"
julia = "1.8"

>>>>>>> d7d9d0cf

[extras]
Test = "8dfed614-e22c-5e08-85e1-65c5234f0b40"

[targets]
test = ["Test"]<|MERGE_RESOLUTION|>--- conflicted
+++ resolved
@@ -46,18 +46,11 @@
 SpecialFunctions = "2"
 NaNMath = "1"
 Symbolics = "5"
-<<<<<<< HEAD
 TermInterface = "0.3"
-julia = "1.7"
-=======
 TestItems = "0.1"
 TimerOutputs = "0.5"
-
-
 TestItemRunner = "0.2"
 julia = "1.8"
-
->>>>>>> d7d9d0cf
 
 [extras]
 Test = "8dfed614-e22c-5e08-85e1-65c5234f0b40"
