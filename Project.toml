name = "FastSymbolicDifferentiation"
uuid = "eb9bf01b-bf85-4b60-bf87-ee5de06c00be"
authors = ["BrianGuenter"]
version = "0.1.0"

[deps]
ColorTypes = "3da002f7-5984-5a60-b8a6-cbb66c0b333f"
Colors = "5ae59095-9a9b-59fe-a467-6f913c188581"
DataStructures = "864edb3b-99cc-5e75-8d2d-829cb0a9cfe8"
DiffRules = "b552c78f-8df3-52c6-915a-8e097449b14b"
ElectronDisplay = "d872a56f-244b-5cc9-b574-2017b5b909a8"
FiniteDifferences = "26cc04aa-876d-5657-8c51-4c34ba976000"
GraphRecipes = "bd48cda9-67a9-57be-86fa-5b3c104eda73"
Graphs = "86223c79-3864-5bf0-83f7-82e725a168b6"
LinearAlgebra = "37e2e46d-f89d-539d-b4ee-838fcccc9c8e"
Logging = "56ddb016-857b-54e1-b83d-db4d58db5568"
Memoize = "c03570c3-d221-55d1-a50c-7939bbd78826"
NaNMath = "77ba4419-2d1f-58cd-9bb1-8ffee604a2e3"
Plots = "91a5bcdd-55d7-5caf-9e0b-520d859cae80"
Rotations = "6038ab10-8711-5258-84ad-4b1120ba62dc"
RuntimeGeneratedFunctions = "7e49a35a-f44a-4d26-94aa-eba1b4ca6b47"
SparseArrays = "2f01184e-e22b-5df5-ae63-d93ebab69eaf"
SpecialFunctions = "276daf66-3868-5448-9aa4-cd146d93841b"
StaticArrays = "90137ffa-7385-5640-81b9-e52037218182"
Statistics = "10745b16-79ce-11e8-11f9-7d13ad32a3b2"
SymbolicUtils = "d1185830-fcd6-423d-90d6-eec64667417b"
Symbolics = "0c5d862f-8b57-4792-8d23-62f2024744c7"
TermInterface = "8ea1fca8-c5ef-4a55-8b96-4e9afe9c9a3c"
TestItemRunner = "f8b46487-2199-4994-9208-9a1283c18c0a"
TestItems = "1c621080-faea-4a02-84b6-bbd5e436b8fe"
TimerOutputs = "a759f4b9-e2f1-59dc-863e-4aeb61b1ea8f"
UUIDs = "cf7118a7-6976-5b1a-9a39-7adc72f591a4"

[compat]
FiniteDifferences = "0.12"
DataStructures = "0.18"

DiffRules = "1"

GraphRecipes = "0.5"

Plots = "1"

Graphs = "1"
RuntimeGeneratedFunctions = "0.5"
SpecialFunctions = "2"
NaNMath = "1"

Symbolics = "5"
<<<<<<< HEAD
TestItems = "0.1"
=======

TimerOutputs = "0.5"
>>>>>>> f8047537
julia = "1.7"

TestItemRunner = "0.2"
julia = "1.8"


[extras]
Test = "8dfed614-e22c-5e08-85e1-65c5234f0b40"

[targets]
test = ["Test"]<|MERGE_RESOLUTION|>--- conflicted
+++ resolved
@@ -47,12 +47,12 @@
 NaNMath = "1"
 
 Symbolics = "5"
-<<<<<<< HEAD
+
 TestItems = "0.1"
-=======
+
 
 TimerOutputs = "0.5"
->>>>>>> f8047537
+
 julia = "1.7"
 
 TestItemRunner = "0.2"
