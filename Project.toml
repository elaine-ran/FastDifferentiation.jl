name = "FastSymbolicDifferentiation"
uuid = "eb9bf01b-bf85-4b60-bf87-ee5de06c00be"
authors = ["BrianGuenter"]
version = "0.1.0"

[deps]
ColorTypes = "3da002f7-5984-5a60-b8a6-cbb66c0b333f"
Colors = "5ae59095-9a9b-59fe-a467-6f913c188581"
DataStructures = "864edb3b-99cc-5e75-8d2d-829cb0a9cfe8"
DiffRules = "b552c78f-8df3-52c6-915a-8e097449b14b"
ElectronDisplay = "d872a56f-244b-5cc9-b574-2017b5b909a8"
FiniteDifferences = "26cc04aa-876d-5657-8c51-4c34ba976000"
GraphRecipes = "bd48cda9-67a9-57be-86fa-5b3c104eda73"
Graphs = "86223c79-3864-5bf0-83f7-82e725a168b6"
LinearAlgebra = "37e2e46d-f89d-539d-b4ee-838fcccc9c8e"
Logging = "56ddb016-857b-54e1-b83d-db4d58db5568"
Memoize = "c03570c3-d221-55d1-a50c-7939bbd78826"
NaNMath = "77ba4419-2d1f-58cd-9bb1-8ffee604a2e3"
Plots = "91a5bcdd-55d7-5caf-9e0b-520d859cae80"
Rotations = "6038ab10-8711-5258-84ad-4b1120ba62dc"
RuntimeGeneratedFunctions = "7e49a35a-f44a-4d26-94aa-eba1b4ca6b47"
SparseArrays = "2f01184e-e22b-5df5-ae63-d93ebab69eaf"
SpecialFunctions = "276daf66-3868-5448-9aa4-cd146d93841b"
StaticArrays = "90137ffa-7385-5640-81b9-e52037218182"
Statistics = "10745b16-79ce-11e8-11f9-7d13ad32a3b2"
SymbolicUtils = "d1185830-fcd6-423d-90d6-eec64667417b"
Symbolics = "0c5d862f-8b57-4792-8d23-62f2024744c7"
TermInterface = "8ea1fca8-c5ef-4a55-8b96-4e9afe9c9a3c"
TestItemRunner = "f8b46487-2199-4994-9208-9a1283c18c0a"
TestItems = "1c621080-faea-4a02-84b6-bbd5e436b8fe"
TimerOutputs = "a759f4b9-e2f1-59dc-863e-4aeb61b1ea8f"
UUIDs = "cf7118a7-6976-5b1a-9a39-7adc72f591a4"

[compat]
<<<<<<< HEAD
Colors = "0.12"
=======
FiniteDifferences = "0.12"
DataStructures = "0.18"

DiffRules = "1"

>>>>>>> fac85e2e
GraphRecipes = "0.5"

Plots = "1"

Graphs = "1"
RuntimeGeneratedFunctions = "0.5"
SpecialFunctions = "2"
NaNMath = "1"

Symbolics = "5"

TestItems = "0.1"


TimerOutputs = "0.5"


TestItemRunner = "0.2"
julia = "1.8"


[extras]
Test = "8dfed614-e22c-5e08-85e1-65c5234f0b40"

[targets]
test = ["Test"]<|MERGE_RESOLUTION|>--- conflicted
+++ resolved
@@ -32,15 +32,14 @@
 UUIDs = "cf7118a7-6976-5b1a-9a39-7adc72f591a4"
 
 [compat]
-<<<<<<< HEAD
+
 Colors = "0.12"
-=======
+
 FiniteDifferences = "0.12"
 DataStructures = "0.18"
 
 DiffRules = "1"
 
->>>>>>> fac85e2e
 GraphRecipes = "0.5"
 
 Plots = "1"
