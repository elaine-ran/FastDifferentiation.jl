name = "FastSymbolicDifferentiation"
uuid = "eb9bf01b-bf85-4b60-bf87-ee5de06c00be"
authors = ["BrianGuenter"]
version = "0.1.0"

[deps]
ColorTypes = "3da002f7-5984-5a60-b8a6-cbb66c0b333f"
Colors = "5ae59095-9a9b-59fe-a467-6f913c188581"
DataStructures = "864edb3b-99cc-5e75-8d2d-829cb0a9cfe8"
DiffRules = "b552c78f-8df3-52c6-915a-8e097449b14b"
ElectronDisplay = "d872a56f-244b-5cc9-b574-2017b5b909a8"
FiniteDifferences = "26cc04aa-876d-5657-8c51-4c34ba976000"
GraphRecipes = "bd48cda9-67a9-57be-86fa-5b3c104eda73"
Graphs = "86223c79-3864-5bf0-83f7-82e725a168b6"
LinearAlgebra = "37e2e46d-f89d-539d-b4ee-838fcccc9c8e"
Logging = "56ddb016-857b-54e1-b83d-db4d58db5568"
Memoize = "c03570c3-d221-55d1-a50c-7939bbd78826"
NaNMath = "77ba4419-2d1f-58cd-9bb1-8ffee604a2e3"
Plots = "91a5bcdd-55d7-5caf-9e0b-520d859cae80"
Rotations = "6038ab10-8711-5258-84ad-4b1120ba62dc"
RuntimeGeneratedFunctions = "7e49a35a-f44a-4d26-94aa-eba1b4ca6b47"
SparseArrays = "2f01184e-e22b-5df5-ae63-d93ebab69eaf"
SpecialFunctions = "276daf66-3868-5448-9aa4-cd146d93841b"
StaticArrays = "90137ffa-7385-5640-81b9-e52037218182"
Statistics = "10745b16-79ce-11e8-11f9-7d13ad32a3b2"
SymbolicUtils = "d1185830-fcd6-423d-90d6-eec64667417b"
Symbolics = "0c5d862f-8b57-4792-8d23-62f2024744c7"
TermInterface = "8ea1fca8-c5ef-4a55-8b96-4e9afe9c9a3c"
TestItemRunner = "f8b46487-2199-4994-9208-9a1283c18c0a"
TestItems = "1c621080-faea-4a02-84b6-bbd5e436b8fe"
TimerOutputs = "a759f4b9-e2f1-59dc-863e-4aeb61b1ea8f"
UUIDs = "cf7118a7-6976-5b1a-9a39-7adc72f591a4"

[compat]

DataStructures = "0.18"

DiffRules = "1"

GraphRecipes = "0.5"
<<<<<<< HEAD
Graphs = "1"
=======



RuntimeGeneratedFunctions = "0.5"


SpecialFunctions = "2"

NaNMath = "1"



>>>>>>> fb51f2f4
Symbolics = "5"

TimerOutputs = "0.5"
julia = "1.7"

TestItemRunner = "0.2"
julia = "1.8"


[extras]
Test = "8dfed614-e22c-5e08-85e1-65c5234f0b40"

[targets]
test = ["Test"]<|MERGE_RESOLUTION|>--- conflicted
+++ resolved
@@ -38,22 +38,11 @@
 DiffRules = "1"
 
 GraphRecipes = "0.5"
-<<<<<<< HEAD
+
 Graphs = "1"
-=======
-
-
-
 RuntimeGeneratedFunctions = "0.5"
-
-
 SpecialFunctions = "2"
-
 NaNMath = "1"
-
-
-
->>>>>>> fb51f2f4
 Symbolics = "5"
 
 TimerOutputs = "0.5"
