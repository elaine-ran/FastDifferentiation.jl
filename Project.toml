--- conflicted
+++ resolved
@@ -38,15 +38,14 @@
 DiffRules = "1"
 
 GraphRecipes = "0.5"
-<<<<<<< HEAD
+
 Plots = "1"
-=======
 
 Graphs = "1"
 RuntimeGeneratedFunctions = "0.5"
 SpecialFunctions = "2"
 NaNMath = "1"
->>>>>>> 7826b4cc
+
 Symbolics = "5"
 
 TimerOutputs = "0.5"
