--- conflicted
+++ resolved
@@ -40,13 +40,13 @@
 NaNMath = "1"
 
 Symbolics = "5"
-<<<<<<< HEAD
+
 TimerOutputs = "0.5"
 julia = "1.7"
-=======
+
 TestItemRunner = "0.2"
 julia = "1.8"
->>>>>>> 74a19b4d
+
 
 [extras]
 Test = "8dfed614-e22c-5e08-85e1-65c5234f0b40"
