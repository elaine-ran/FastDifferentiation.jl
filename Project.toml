--- conflicted
+++ resolved
@@ -38,15 +38,15 @@
 DiffRules = "1"
 
 GraphRecipes = "0.5"
-<<<<<<< HEAD
+
 RuntimeGeneratedFunctions = "0.5"
-=======
+
 
 SpecialFunctions = "2"
 
 NaNMath = "1"
 
->>>>>>> f3ebb3e3
+
 Symbolics = "5"
 
 TimerOutputs = "0.5"
