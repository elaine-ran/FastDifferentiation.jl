
"""
<<<<<<< HEAD
    sparsity(sym_func::AbstractArray{<:Node})
=======
sparsity(sym_func::AbstractArray{<:Node})
>>>>>>> 8b70a528

Computes a number representing the sparsity of the array of expressions. If `nelts` is the number of elements in the array and `nzeros` is the number of zero elements in the array
then `sparsity = (nelts-nzeros)/nelts`. 

Frequently used in combination with a call to `make_function` to determine whether to set keyword argument `init_with_zeros` to false."""
function sparsity(sym_func::AbstractArray{<:Node})
    zeros = mapreduce(x -> is_zero(x) ? 1 : 0, +, sym_func)
    tot = prod(size(sym_func))
    return zeros == 0 ? 1.0 : (tot - zeros) / tot
end
export sparsity

"""
    function_body!(
        dag::Node,
        variable_to_index::IdDict{Node,Int64},
        node_to_var::Union{Nothing,IdDict{Node,Union{Symbol,Real,Expr}}}=nothing
    )

Create body of Expr that will evaluate the function. The function body will be a sequence of assignment statements to automatically generated variable names. This is an example for a simple function:
```julia
quote
    var"##343" = 2x
    var"##342" = var"##343" + y
    var"##341" = var"##342" + 1
end
```
The last automatically generated name (in this example var"##341") is the second return value of `function_body`. This variable will hold the value of evaluating the dag at runtime.
If the dag is a constant then the function body will be empty:
```julia
quote
end
```
and the second return value will be the constant value.
"""
function function_body!(dag::Node, variable_to_index::IdDict{Node,Int64}, node_to_var::Union{Nothing,IdDict{Node,Union{Symbol,Real,Expr}}}=nothing)
    if node_to_var === nothing
        node_to_var = IdDict{Node,Union{Symbol,Real,Expr}}()
    end

    body = Expr(:block)

    function _dag_to_function(node)

        tmp = get(node_to_var, node, nothing)

        if tmp === nothing #if node not in node_to_var then it hasn't been visited. Otherwise it has so don't recurse.
            node_to_var[node] = node_symbol(node, variable_to_index)

            if is_tree(node)
                args = _dag_to_function.(children(node))
                statement = :($(node_to_var[node]) = $(Symbol(value(node)))($(args...)))
                push!(body.args, statement)
            end
        end

        return node_to_var[node]
    end

    return body, _dag_to_function(dag)
end

return_declaration(::StaticArray{S,T,N}, input_variables::AbstractVector{T2}) where {S,T,T2,N} = :(result = MArray{$(S),promote_type(Float64, eltype(input_variables)),$N}(undef); result .= 0) #need to initialize array to zero because this is no longer being done by simple assignment statements.

"""
    return_declaration(func_array::Array, input_variables::AbstractVector)

Fills the return array with zeros, which is much more efficient for sparse arrays than setting each element with a line of code"""
return_declaration(func_array::Array{T,N}, input_variables::AbstractVector{S}) where {S,T,N} = :(result = zeros(promote_type(Float64, eltype(input_variables)), $(size(func_array)...)))

return_expression(::SArray) = :(return SArray(result))
return_expression(::Array) = :(return result)

"""
    make_Expr(
        func_array::AbstractArray{<:Node},
        input_variables::AbstractVector{<:Node},
        in_place::Bool,
        init_with_zeros::Bool
    )
"""
function make_Expr(func_array::AbstractArray{T}, input_variables::AbstractVector{S}, in_place::Bool, init_with_zeros::Bool) where {T<:Node,S<:Node}
    node_to_var = IdDict{Node,Union{Symbol,Real,Expr}}()
    body = Expr(:block)

    if in_place
        if init_with_zeros
            push!(body.args, :(result .= zero(eltype(input_variables))))
        end
    else
        push!(body.args, (return_declaration(func_array, input_variables)))
    end

    node_to_index = IdDict{Node,Int64}()
    for (i, node) in pairs(input_variables)
        node_to_index[node] = i
    end

    for (i, node) in pairs(func_array)
        if !is_zero(node)
            node_body, variable = function_body!(node, node_to_index, node_to_var)
            push!(node_body.args, :(result[$i] = $variable))
            push!(body.args, node_body)
        end
    end

    if !in_place
        push!(body.args, return_expression(func_array))
    end

    if in_place
        return :((result, input_variables) -> @inbounds begin
            $body
        end)
    else
        return :((input_variables) -> @inbounds begin
            $body
        end)
    end
end
export make_Expr

"""
    make_Expr(
        A::SparseMatrixCSC{<:Node,<:Integer},
        input_variables::AbstractVector{<:Node},
        in_place::Bool, init_with_zeros::Bool
    )

`init_with_zeros` argument is not used for sparse matrices."""
function make_Expr(A::SparseMatrixCSC{T,Ti}, input_variables::AbstractVector{S}, in_place::Bool, init_with_zeros::Bool) where {T<:Node,S<:Node,Ti}
    rows = rowvals(A)
    vals = nonzeros(A)
    _, n = size(A)
    body = Expr(:block)
    node_to_var = IdDict{Node,Union{Symbol,Real,Expr}}()

    if !in_place #have to store the sparse vector indices in the generated code to know how to create sparsity pattern
        push!(body.args, :(element_type = promote_type(Float64, eltype(input_variables))))
        push!(body.args, :(result = SparseMatrixCSC($(A.m), $(A.n), $(A.colptr), $(A.rowval), zeros(element_type, $(length(A.nzval))))))
    end

    push!(body.args, :(vals = nonzeros(result)))

    node_to_index = IdDict{Node,Int64}()
    for (i, node) in pairs(input_variables)
        node_to_index[node] = i
    end

    for j = 1:n
        for i in nzrange(A, j)
            # println(i)
            row = rows[i]
            node_body, variable = function_body!(vals[i], node_to_index, node_to_var)
            push!(node_body.args, :(vals[$i] = $variable))
            push!(body.args, node_body)
        end
    end

    push!(body.args, :(return result))

    if in_place
        return :((result, input_variables) -> $body)
    else
        return :((input_variables) -> $body)
    end
end
export make_Expr

"""
    make_function(
        func_array::AbstractArray{<:Node},
        input_variables::AbstractVector{<:Node}...;
        in_place::Bool=false, init_with_zeros::Bool=true
    )

Makes a function to evaluate the symbolic expressions in `func_array`. Every variable that is used in `func_array` must also be in `input_variables`. However, it will not cause an error if variables in `input_variables` are not variables used by `func_array`.

```julia
julia> @variables x
x

julia> f = x+1
(x + 1)


julia> jac = jacobian([f],[x]) #the Jacobian has a single constant element, 1, and is no longer a function of x
1×1 Matrix{FastDifferentiation.Node}:
 1

 julia> fjac = make_function(jac,[x])
 ...
 
 julia> fjac(2.0) #the value 2.0 is passed in for the variable x but has no effect on the output. Does not cause a runtime exception.
 1×1 Matrix{Float64}:
  1.0
```

If `in_place=false` then a new array will be created to hold the result each time the function is called. If `in_place=true` the function expects a user supplied array to hold the result. The user supplied array must be the first argument to the function.

```julia
julia> @variables x
x

julia> f! = make_function([x,x^2],[x],in_place=true)
...

julia> result = zeros(2)
2-element Vector{Float64}:
 0.0
 0.0

julia> f!(result,[2.0])
4.0

julia> result
2-element Vector{Float64}:
 2.0
 4.0
```

If the array is sparse then the keyword argument `init_with_zeros` has no effect. If the array is dense and `in_place=true` then the keyword argument `init_with_zeros` affects how the in place array is initialized. If `init_with_zeros = true` then the in place array is initialized with zeros. If `init_with_zeros=false` it is the user's responsibility to initialize the array with zeros before passing it to the runtime generated function.

This can be useful for modestly sparse dense matrices with say at least 1/4 of the array entries non-zero. In this case a sparse matrix may not be as efficient as a dense matrix. But a large fraction of time could be spent unnecessarily setting elements to zero. In this case you can initialize the in place Jacobian array once with zeros before calling the run time generated function.
"""
function make_function(func_array::AbstractArray{T}, input_variables::AbstractVector{<:Node}...; in_place::Bool=false, init_with_zeros::Bool=true) where {T<:Node}
    vars = variables(func_array) #all unique variables in func_array
    all_input_vars = vcat(input_variables...)

    @assert vars ⊆ all_input_vars "Some of the variables in your function (the func_array argument) were not in the input_variables argument. Every variable that is used in your function must have a corresponding entry in the input_variables argument."

    @RuntimeGeneratedFunction(make_Expr(func_array, all_input_vars, in_place, init_with_zeros))
end
export make_function<|MERGE_RESOLUTION|>--- conflicted
+++ resolved
@@ -1,10 +1,7 @@
 
 """
-<<<<<<< HEAD
     sparsity(sym_func::AbstractArray{<:Node})
-=======
-sparsity(sym_func::AbstractArray{<:Node})
->>>>>>> 8b70a528
+
 
 Computes a number representing the sparsity of the array of expressions. If `nelts` is the number of elements in the array and `nzeros` is the number of zero elements in the array
 then `sparsity = (nelts-nzeros)/nelts`. 
