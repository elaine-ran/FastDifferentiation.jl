# API

```@autodocs
Modules = [FastDifferentiation]
Private = false
<<<<<<< HEAD
Order = [:function]
```

```@index
=======
Order = [:macro, :function]
>>>>>>> 8b70a528
```<|MERGE_RESOLUTION|>--- conflicted
+++ resolved
@@ -3,12 +3,5 @@
 ```@autodocs
 Modules = [FastDifferentiation]
 Private = false
-<<<<<<< HEAD
-Order = [:function]
-```
-
-```@index
-=======
 Order = [:macro, :function]
->>>>>>> 8b70a528
 ```